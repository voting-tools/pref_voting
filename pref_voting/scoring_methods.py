--- conflicted
+++ resolved
@@ -103,23 +103,9 @@
 
     return p_ranking
 
-<<<<<<< HEAD
 @vm(name = "Borda")
 def borda(edata, curr_cands = None, algorithm = "positional"):
     """The **Borda score** of a candidate is calculated as follows: If there are :math:`m` candidates, then the Borda score of candidate :math:`c` is :math:`\sum_{r=1}^{m} (m - r) * Rank(c,r)` where :math:`Rank(c,r)` is the number of voters that rank candidate :math:`c` in position :math:`r`. The Borda winners are the candidates with the largest Borda score in the ``profile`` restricted to ``curr_cands``. 
-=======
-borda_properties = VotingMethodProperties(
-    condorcet_winner=False, 
-    condorcet_loser=True,
-    pareto_dominance=True, 
-    )
-@vm(name = "Borda",
-    properties=borda_properties,
-    input_types=[ElectionTypes.PROFILE])
-def borda(profile, curr_cands = None):
-    r"""The **Borda score** of a candidate is calculated as follows: If there are :math:`m` candidates, then the Borda score of candidate :math:`c` is :math:`\sum_{r=1}^{m} (m - r) * Rank(c,r)` where :math:`Rank(c,r)` is the number of voters that rank candidate :math:`c` in position :math:`r`. The Borda winners are the candidates with the largest Borda score in the ``profile`` restricted to ``curr_cands``. 
->>>>>>> 05fcaae1
-
     Args:
         edata (Profile, MarginGraph): An anonymous profile of linear orders or a MarginGraph.
         curr_cands (List[int], optional): If set, then find the winners for the profile restricted to the candidates in ``curr_cands``
