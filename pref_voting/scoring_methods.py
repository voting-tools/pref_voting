'''
    File: scoring_rules.py
    Author: Wes Holliday (wesholliday@berkeley.edu) and Eric Pacuit (epacuit@umd.edu)
    Date: January 6, 2022
    
    Implementations of scoring rules. 
'''
from pref_voting.voting_method import  *
from pref_voting.social_welfare_function import  *
from pref_voting.profiles import Profile
from pref_voting.rankings import Ranking, break_ties_alphabetically
from pref_voting.voting_method import _num_rank_last 
from pref_voting.profiles import _find_updated_profile, _num_rank

@vm(name = "Plurality")
def plurality(profile, curr_cands = None):
    """The **Plurality score** of a candidate :math:`c` is the number of voters that rank :math:`c` in first place. The Plurality winners are the candidates with the largest Plurality score in the ``profile`` restricted to ``curr_cands``.

    Args:
        profile (Profile): An anonymous profile of linear orders on a set of candidates
        curr_cands (List[int], optional): If set, then find the winners for the profile restricted to the candidates in ``curr_cands``

    Returns: 
        A sorted list of candidates

    .. seealso::

        The method :meth:`pref_voting.profiles.Profile.plurality_scores` returns a dictionary assigning the Plurality scores of each candidate. 
        
    :Example:

    .. exec_code::

        from pref_voting.profiles import Profile
        from pref_voting.scoring_methods import plurality
        
        prof1 = Profile([[0, 1, 2], [1, 0, 2], [2, 1, 0]], [3, 1, 2])
        prof1.display()
        print(plurality(prof1)) # [2]
        plurality.display(prof1)

        prof2 = Profile([[0, 1, 2], [1, 0, 2], [1, 2, 0]], [3, 1, 2])
        prof2.display()
        print(plurality(prof2)) # [0, 1]
        plurality.display(prof2)

    """
                                        
    curr_cands = profile.candidates if curr_cands is None else curr_cands

    # get the Plurality scores for all the candidates in curr_cands
    plurality_scores = profile.plurality_scores(curr_cands = curr_cands)
    
    assert plurality_scores != {}, "Cannot calculate plurality scores."

    max_plurality_score = max(plurality_scores.values())

    return sorted([c for c in curr_cands if plurality_scores[c] == max_plurality_score])


@swf(name="Plurality ranking")
def plurality_ranking(profile, curr_cands=None, local=True, tie_breaking=None):
    """The SWF that ranks the candidates in curr_cands according to their plurality scores. If local is True, then the plurality scores are computed with respect to the profile restricted to curr_cands. Otherwise, the plurality scores are computed with respect to the entire profile.

    Args:
        profile (Profile): An anonymous profile of linear orders on a set of candidates
        curr_cands (List[int], optional): The candidates to rank. If None, then all candidates in profile are ranked
        local (bool, optional): If True, then the plurality scores are computed with respect to the profile restricted to curr_cands. Otherwise, the plurality scores are computed with respect to the entire profile.
        tie_breaking (str, optional): The tie-breaking method to use. If None, then no tie-breaking is used. If "alphabetic", then the tie-breaking is done alphabetically.

    Returns:
        A Ranking object
    """

    cands = profile.candidates if curr_cands is None else curr_cands

    if local:
        plurality_scores_dict = profile.plurality_scores(curr_cands = curr_cands)

    else:
        plurality_scores_dict = profile.plurality_scores()
        plurality_scores_dict = {k: v for k, v in plurality_scores_dict.items() if k in cands}

    assert plurality_scores_dict != {}, "Cannot calculate plurality scores."

    for cand in cands:
        plurality_scores_dict[cand] = -plurality_scores_dict[cand]

    p_ranking = Ranking(plurality_scores_dict)
    p_ranking.normalize_ranks()

    if tie_breaking == "alphabetic":
        p_ranking = break_ties_alphabetically(p_ranking)

    return p_ranking

@vm(name = "Borda")
def borda(profile, curr_cands = None):
    r"""The **Borda score** of a candidate is calculated as follows: If there are :math:`m` candidates, then the Borda score of candidate :math:`c` is :math:`\sum_{r=1}^{m} (m - r) * Rank(c,r)` where :math:`Rank(c,r)` is the number of voters that rank candidate :math:`c` in position :math:`r`. The Borda winners are the candidates with the largest Borda score in the ``profile`` restricted to ``curr_cands``. 

    Args:
        profile (Profile): An anonymous profile of linear orders on a set of candidates
        curr_cands (List[int], optional): If set, then find the winners for the profile restricted to the candidates in ``curr_cands``

    Returns: 
        A sorted list of candidates

    .. seealso::

        The method :meth:`pref_voting.profiles.Profile.borda_scores` returns a dictionary assigning the Borda score to each candidate. 
        
    :Example:

    .. exec_code::

        from pref_voting.profiles import Profile
        from pref_voting.scoring_methods import borda
        
        prof1 = Profile([[0, 1, 2], [1, 0, 2], [2, 1, 0]], [3, 1, 2])
        prof1.display()
        print(borda(prof1)) # [0,1]
        borda.display(prof1)

        prof2 = Profile([[0, 1, 2], [1, 0, 2], [1, 2, 0]], [3, 1, 2])
        prof2.display()
        print(borda(prof2)) # [1]
        borda.display(prof2)

    """

    curr_cands = profile.candidates if curr_cands is None else curr_cands

    # get the Borda scores for all the candidates in curr_cands
    borda_scores = profile.borda_scores(curr_cands = curr_cands)
    
    max_borda_score = max(borda_scores.values())
    
    return sorted([c for c in curr_cands if borda_scores[c] == max_borda_score])

@swf(name="Borda ranking")
def borda_ranking(profile, curr_cands=None, local=True, tie_breaking=None):
    """The SWF that ranks the candidates in curr_cands according to their Borda scores. If local is True, then the Borda scores are computed with respect to the profile restricted to curr_cands. Otherwise, the Borda scores are computed with respect to the entire profile.

    Args:
        profile (Profile): An anonymous profile of linear orders on a set of candidates
        curr_cands (List[int], optional): The candidates to rank. If None, then all candidates in profile are ranked
        local (bool, optional): If True, then the Borda scores are computed with respect to the profile restricted to curr_cands. Otherwise, the Borda scores are computed with respect to the entire profile.
        tie_breaking (str, optional): The tie-breaking method to use. If None, then no tie-breaking is used. If "alphabetic", then the tie-breaking is done alphabetically.

    Returns:
        A Ranking object
    """

    cands = profile.candidates if curr_cands is None else curr_cands

    if local:
        borda_scores_dict = profile.borda_scores(curr_cands = curr_cands)

    else:
        borda_scores_dict = profile.borda_scores()
        borda_scores_dict = {k: v for k, v in borda_scores_dict.items() if k in cands}

    for cand in cands:
        borda_scores_dict[cand] = -borda_scores_dict[cand]

    b_ranking = Ranking(borda_scores_dict)
    b_ranking.normalize_ranks()

    if tie_breaking == "alphabetic":
        b_ranking = break_ties_alphabetically(b_ranking)

    return b_ranking

@vm(name = "Anti-Plurality")
def anti_plurality(profile, curr_cands = None):
    """The **Anti-Plurality score** of a candidate $c$ is the number of voters that rank $c$ in last place.  The Anti-Plurality winners are the candidates with the smallest Anti-Plurality score in the ``profile`` restricted to ``curr_cands``. 

    Args:
        profile (Profile): An anonymous profile of linear orders on a set of candidates
        curr_cands (List[int], optional): If set, then find the winners for the profile restricted to the candidates in ``curr_cands``

    Returns: 
        A sorted list of candidates

    :Example:

    .. exec_code::

        from pref_voting.profiles import Profile
        from pref_voting.scoring_methods import anti_plurality
        
        prof1 = Profile([[2, 1, 0], [2, 0, 1], [0, 1, 2]], [3, 1, 2])
        prof1.display()
        print(anti_plurality(prof1)) # [1]
        anti_plurality.display(prof1)

        prof2 = Profile([[2, 1, 0], [2, 0, 1], [0, 2, 1]], [3, 1, 2])
        prof2.display()
        print(anti_plurality(prof2)) # [2]
        anti_plurality.display(prof2)

    """
    
    # get ranking data
    rankings, rcounts = profile.rankings_counts

    curr_cands = profile.candidates if curr_cands is None else curr_cands
    cands_to_ignore = np.array([c for c in profile.candidates if c not in curr_cands])
    
    last_place_scores = {c: _num_rank_last(rankings, rcounts, cands_to_ignore, c) for c in curr_cands}
    min_last_place_score = min(list(last_place_scores.values()))
    
    return sorted([c for c in curr_cands if last_place_scores[c] == min_last_place_score])


@vm(name = "Scoring Rule")
def scoring_rule(profile, curr_cands = None, score = lambda num_cands, rank : 1 if rank == 1 else 0):
    """A general scoring rule.  Each voter assign a score to each candidate using the ``score`` function based on their submitted ranking (restricted to candidates in ``curr_cands``).   Returns that candidates with the greatest overall score in the profile restricted to ``curr_cands``. 

    Args:
        profile (Profile): An anonymous profile of linear orders on a set of candidates
        curr_cands (List[int], optional): If set, then find the winners for the profile restricted to the candidates in ``curr_cands``
        score (function): A function that accepts two parameters ``num_cands`` (the number of candidates) and ``rank`` (a rank of a candidate) used to calculate the score of a candidate.   The default ``score`` function assigns 1 to a candidate ranked in first place, otherwise it assigns 0 to the candidate. 

    Returns: 
        A sorted list of candidates

    .. important:: 
        The signature of the ``score`` function is:: 

            def score(num_cands, rank):
                # return an int or float 

    :Example:

    .. exec_code::

        from pref_voting.profiles import Profile
        from pref_voting.scoring_methods import scoring_rule, plurality, borda, anti_plurality
        
        prof = Profile([[0, 1, 2], [1, 0, 2], [2, 1, 0]], [3, 1, 2])
        prof.display()
        scoring_rule.display(prof) # Uses default scoring function, same a Plurality        
        plurality.display(prof)

        scoring_rule.display(prof, score=lambda num_cands, rank: num_cands - rank) # same a Borda
        borda.display(prof)

        scoring_rule.display(prof, score=lambda num_cands, rank: -1 if rank == num_cands else 0) # same as Anti-Plurality
        anti_plurality.display(prof)

    """
    
    # get ranking data
    _rankings, rcounts = profile.rankings_counts

    # get (restricted) rankings
    cands_to_ignore = np.array([c for c in profile.candidates if c not in curr_cands]) if curr_cands is not None else np.array([])
    rankings = _rankings if curr_cands is None else _find_updated_profile(np.array(_rankings), cands_to_ignore, len(profile.candidates))
    candidates = profile.candidates if curr_cands is None else curr_cands

    # find the candidate scores using the score function
    cand_scores = {c: sum(_num_rank(rankings, rcounts, c, level) * score(len(candidates), level) for level in range(1, len(candidates) + 1)) for c in candidates}
    
    # find maximum score
    max_score = max(cand_scores.values())

    return sorted([c for c in candidates if cand_scores[c] == max_score])

def create_scoring_method(score, name):
    """Create a scoring method using a given score function and name."""

    def _vm(profile, curr_cands = None):
        return scoring_rule(profile = profile, curr_cands = curr_cands, score = score)

    return VotingMethod(_vm, name = name)

@vm(name = "Dowdall")
def dowdall(profile, curr_cands = None):
    """The first-ranked candidate gets 1 point, the second-ranked candidate gets 1/2 point, the third-ranked candidate gets 1/3 point, and so on.  The Dowdall winners are the candidates with the greatest overall score in the profile restricted to ``curr_cands``.

    Args:
        profile (Profile): An anonymous profile of linear orders on a set of candidates
        curr_cands (List[int], optional): If set, then find the winners for the profile restricted to the candidates in ``curr_cands``.

    Returns:
        A sorted list of candidates

    .. note::
        This system is used in Nauru. See, e.g., Jon Fraenkel & Bernard Grofman (2014), "The Borda Count and its real-world alternatives: Comparing scoring rules in Nauru and Slovenia," Australian Journal of Political Science, 49:2, 186-205, DOI: 10.1080/10361146.2014.900530.
    
    """

    return scoring_rule(profile, curr_cands = curr_cands, score = lambda num_cands, rank: 1 / rank)

@vm("Positive-Negative Voting")
def positive_negative_voting(profile, curr_cands = None):
    """The **Positive-Negative Voting** method is a scoring rule where each voter assigns a score of 1 to their top-ranked candidate and a score of -1 to their bottom-ranked candidate.  See https://onlinelibrary.wiley.com/doi/10.1111/ecin.12929 for more information.

    Args:
        profile (Profile): An anonymous profile of linear orders on a set of candidates
        curr_cands (List[int], optional): If set, then find the winners for the profile restricted to the candidates in ``curr_cands``

    Returns:
        A sorted list of candidates

    """

    return scoring_rule(profile, 
                        curr_cands = curr_cands, 
                        score = lambda num_cands, rank : 1 if rank == 1 else (-1 if rank == num_cands else 0))


@swf(name = "Score Ranking")
def score_ranking(profile, curr_cands = None, score = lambda num_cands, rank : 1 if rank == 1 else 0):
    """A general swf that ranks the candidates according to the given score function.  Each voter assign a score to each candidate using the ``score`` function based on their submitted ranking (restricted to candidates in ``curr_cands``).   Returns the ranking of the candidates according to the scores. 

    Args:
        profile (Profile): An anonymous profile of linear orders on a set of candidates
        curr_cands (List[int], optional): If set, then find the winners for the profile restricted to the candidates in ``curr_cands``
        score (function): A function that accepts two parameters ``num_cands`` (the number of candidates) and ``rank`` (a rank of a candidate) used to calculate the score of a candidate.   The default ``score`` function assigns 1 to a candidate ranked in first place, otherwise it assigns 0 to the candidate. 

    Returns: 
        A ranking of the candidates

    .. important:: 
        The signature of the ``score`` function is:: 

            def score(num_cands, rank):
                # return an int or float 
    """
    
    # get ranking data
    _rankings, rcounts = profile.rankings_counts

    # get (restricted) rankings
    cands_to_ignore = np.array([c for c in profile.candidates if c not in curr_cands]) if curr_cands is not None else np.array([])
    rankings = _rankings if curr_cands is None else _find_updated_profile(np.array(_rankings), cands_to_ignore, len(profile.candidates))
    candidates = profile.candidates if curr_cands is None else curr_cands

    # find the candidate scores using the score function
    cand_scores = {c: -1 * sum(_num_rank(rankings, rcounts, c, level) * score(len(candidates), level) for level in range(1, len(candidates) + 1)) for c in candidates}
    
    ranking = Ranking(cand_scores)
    ranking.normalize_ranks()
    return ranking

## Borda for ProfilesWithTies

def symmetric_borda_scores(profile): 
    """
    The symmetric Borda score of a candidate c for a ranking r is the number of candidates ranked strictly below c according to r
    minus the number of candidates ranked strictly above c according to r. 
    
    See http://www.illc.uva.nl/~ulle/pubs/files/TerzopoulouEndrissJME2021.pdf for a discussion. 
    """
    
    return  {cand: sum([len([_cand for _cand in profile.candidates if r.extended_strict_pref(cand, _cand)]) * c 
                    for r,c in zip(*profile.rankings_counts)]) - sum([len([_cand for _cand in profile.candidates if r.extended_strict_pref(_cand, cand)]) * c 
                    for r,c in zip(*profile.rankings_counts)]) for cand in profile.candidates}

def domination_borda_scores(profile): 
    """
    The domination Borda score of a candidate c for a ranking r is the number of candidates ranked strictly below c according to r. 
    
    See http://www.illc.uva.nl/~ulle/pubs/files/TerzopoulouEndrissJME2021.pdf for a discussion. 

    """
    
    return  {cand: sum([len([_cand for _cand in profile.candidates if r.extended_strict_pref(cand, _cand)]) * c 
                    for r,c in zip(*profile.rankings_counts)]) for cand in profile.candidates}


def weak_domination_borda_scores(profile): 
    """
    The weak domination Borda score of a candidate c for a ranking r is the number of candidates ranked weakly below c according to r. 
    
    See http://www.illc.uva.nl/~ulle/pubs/files/TerzopoulouEndrissJME2021.pdf for a discussion. 

    """
    
    return  {cand: sum([len([_cand for _cand in profile.candidates if r.extended_weak_pref(cand, _cand)]) * c 
                    for r,c in zip(*profile.rankings_counts)]) for cand in profile.candidates}

def non_domination_borda_scores(profile): 
    """
    The non-domination Borda score of a candidate c for a ranking r is -1 times the number of candidates ranked strictly above c according to r. 
    
    See http://www.illc.uva.nl/~ulle/pubs/files/TerzopoulouEndrissJME2021.pdf for a discussion. 

    """
    
    return  {cand: -sum([len([_cand for _cand in profile.candidates if r.extended_strict_pref(_cand, cand)]) * c 
                    for r,c in zip(*profile.rankings_counts)]) for cand in profile.candidates}


@vm(name="Borda")
def borda_for_profile_with_ties(
    profile, 
    curr_cands=None, 
    borda_scores=symmetric_borda_scores): 
    """
    Borda score for truncated linear orders using different ways of defining the Borda score for truncated linear
    orders.  
    """
    # profile must be a ProfileWithTies object
    if isinstance(profile, Profile): 
        return borda(profile, curr_cands = curr_cands)

    curr_cands = curr_cands if curr_cands is not None else profile.candidates 
    
    restricted_prof = profile.remove_candidates([c for c in profile.candidates if c not in curr_cands])
    
    b_scores = borda_scores(restricted_prof)
    
    max_borda_score = max(b_scores.values())
    
    return sorted([c for c in restricted_prof.candidates if b_scores[c] == max_borda_score])


scoring_swfs = [
    plurality_ranking,
    borda_ranking,
    score_ranking   
]

scoring_vms = [
    anti_plurality,
    plurality, 
    borda, 
    borda_for_profile_with_ties,
<<<<<<< HEAD
    dowdall,
    scoring_rule
=======
    anti_plurality,
    scoring_rule, 
    positive_negative_voting,
    anti_plurality  
]

scoring_vms_profiles = [
    plurality, 
    borda, 
    anti_plurality,
    scoring_rule, 
    positive_negative_voting,
    anti_plurality  
]

scoring_vms_profiles_with_ties = [
    borda_for_profile_with_ties
>>>>>>> 1b0bebe0
]<|MERGE_RESOLUTION|>--- conflicted
+++ resolved
@@ -429,10 +429,8 @@
     plurality, 
     borda, 
     borda_for_profile_with_ties,
-<<<<<<< HEAD
     dowdall,
     scoring_rule
-=======
     anti_plurality,
     scoring_rule, 
     positive_negative_voting,
@@ -450,5 +448,4 @@
 
 scoring_vms_profiles_with_ties = [
     borda_for_profile_with_ties
->>>>>>> 1b0bebe0
 ]